"""
Sentinel-2 data handling module for s2coastalbot.
"""

# standard library
import datetime
<<<<<<< HEAD
import random
=======
import logging
import shutil
import xml.etree.ElementTree as ET
>>>>>>> 6e00a028
from pathlib import Path
from time import sleep

# third party
import geopandas as gpd
import pandas as pd
from sentinelsat import SentinelAPI
from sentinelsat import SentinelProductsAPI
from sentinelsat import make_path_filter
from shapely.geometry import MultiPoint


<<<<<<< HEAD
def sentinelsat_retry_download(api, uuid, output_folder, nodefilter, logger):
=======
def read_nodata_pixel_percentage(mtd_file):
    """Read nodata pixel percentage from L2A product metadata file."""
    tree = ET.parse(mtd_file)
    root = tree.getroot()
    quality_indicators_info = root.find(
        "{https://psd-14.sentinel2.eo.esa.int/PSD/User_Product_Level-2A.xsd}Quality_Indicators_Info"
    )
    image_content_qi = quality_indicators_info.find("Image_Content_QI")
    nodata_pixel_percentage = float(image_content_qi.find("NODATA_PIXEL_PERCENTAGE").text)
    return nodata_pixel_percentage


def read_nodata_from_l2a_prod(product_series, output_folder, products_api):
    """Read nodata pixels percentage in L2A product.
    Input:
        -product_series     pd.Series
        -output_folder      Path
        -products_api       SentinelProductsAPI
    Output:
        -                   float or None
    """

    # download L2A product metadata file
    nodefilter = make_path_filter("*MTD_MSIL2A.xml")
    product_info = sentinelsat_retry_download(
        products_api,
        product_series["uuid"],
        output_folder,
        nodefilter,
    )

    if product_info is None:
        return None
    else:
        # read metadata file to check nodata pixels percentage
        l2a_safe_path = output_folder / product_series["filename"]
        l2a_mtd_file = next(l2a_safe_path.rglob("*MTD_MSIL2A.xml"))
        return read_nodata_pixel_percentage(l2a_mtd_file)


def sentinelsat_retry_download(api, uuid, output_folder, nodefilter):
>>>>>>> 6e00a028
    """Download product with sentinelsat api with retry and backoff.
    Input:
        -api            SentinelAPI or SentinelProductsAPI
        -uuid           str
        -output_folder  Path
        -nodefilter     nodefilter function
    Output:
        -               dict or None
    """
    logger = logging.getLogger()

    # initiate sleep time
    sleep_time = 2

    # limit to 9 tries
    for retry_nb in range(9):

        try:
            product_info = api.download(
                uuid, directory_path=str(output_folder), nodefilter=nodefilter
            )
            error_str = None

        except Exception as error:
            error_str = error
            logger.error(
                "Failed sentinelsat download after {} retries, waiting {} seconds".format(
                    retry_nb, sleep_time
                )
            )
            logger.error(error_str)
            pass

        # wait for some given time and increase time at each retry
        if error_str:
            sleep(sleep_time)
            sleep_time *= 2

        # leave retry loop in case of success
        else:
            return product_info

    # report failure after too many retries
    logger.error("Backing off sentinelsat download after 10 failures")
    return None


def download_tci_image(config, output_folder=None):
    """
    Download a random recently acquired Sentinel-2 image.
    Input:
        -config                 configparser.ConfigParser
            contains:
                access: copernicus_user, copernicus_password
                misc: aoi_file_downloading, cleaning
        -output_folder          Path or None
    Output:
        -tci_file_path          Path
        -                       datetime.datetime
    """
    logger = logging.getLogger()

    project_path = Path(__file__).parents[1]

    # read config
    copernicus_user = config.get("access", "copernicus_user")
    copernicus_password = config.get("access", "copernicus_password")
    aoi_file = Path(config.get("misc", "aoi_file_downloading"))
    cloud_cover_max = config.get("search", "cloud_cover_max")
    timerange = config.get("search", "timerange")

    # create output folder if necessary
    if output_folder is None:
        output_folder = project_path / "data"
    output_folder.mkdir(exist_ok=True, parents=True)

    # connect to APIs
    api = SentinelAPI(copernicus_user, copernicus_password, api_url="https://colhub.met.no")
    products_api = SentinelProductsAPI(
        copernicus_user, copernicus_password, api_url="https://colhub.met.no"
    )

    # read list of already downloaded images
    downloaded_images_file = project_path / "data" / "downloaded_images.csv"
    if not downloaded_images_file.exists():  # initiate file if necessary
        downloaded_images = pd.DataFrame(columns=["date", "product"])
    else:
        downloaded_images = pd.read_csv(downloaded_images_file)

    # read and shuffle S2 tiles centroids
    footprint_df = gpd.read_file(aoi_file)
    footprint_df = footprint_df.sample(frac=1).reset_index(drop=True)

    # search for suitable product
    count = 0
    found_suitable_product = False
    while not found_suitable_product and count + 1 < len(footprint_df) / 50:

        # use 50 tiles sliding window to query products on all footprint
        footprint_subset = footprint_df[count * 50 : (count + 1) * 50]  # noqa E203
        count += 1

        # search images
        logger.info("Querying Sentinel-2 products")
        products_df = api.to_dataframe(
            api.query(
<<<<<<< HEAD
                MultiPoint(footprint[:50]).wkt,  # arbitrarily query first 50 tiles
=======
                MultiPoint(footprint_subset["geometry"]),
>>>>>>> 6e00a028
                date=("NOW-{}DAY".format(timerange), "NOW"),
                platformname="Sentinel-2",
                producttype="S2MSI2A",
                area_relation="IsWithin",
                cloudcoverpercentage=(0, cloud_cover_max),
            )
        )

<<<<<<< HEAD
        # filter out images that were already processed
        products_df = products_df.loc[
            ~products_df["title"].isin(downloaded_images["product"].to_list())
        ]

        if len(products_df) > 0:
            # arbitrarily select first product that satisfies criteria
            product_row = products_df.iloc[0]
            found_suitable_product = True
=======
        # select a product that is fully covered (no nodata pixels)
        logger.info("Selecting a product that is fully covered (no nodata pixels)")
        for i, product_row in [
            (i, p)
            for (i, p) in products_df.iterrows()
            if not p["title"] in downloaded_images["product"].to_list()
        ]:

            logger.debug("Checking nodata for product: {}".format(product_row["title"]))

            # check if product contains nodata pixels (which probably means it's on edge of swath)
            nodata_pixel_percentage = read_nodata_from_l2a_prod(
                product_row,
                output_folder,
                products_api,
            )
            if nodata_pixel_percentage != 0.0 or nodata_pixel_percentage is None:
                logger.debug("Tile contains nodata or metadata download failure")
                if cleaning:
                    shutil.rmtree(output_folder / product_row["filename"])
            else:
                logger.info(f"Product {product_row['title']} is fully covered (0% nodata pixels)")
                found_suitable_product = True
                break
>>>>>>> 6e00a028

    if not found_suitable_product:  # case where while loop above didn't generate suitable product
        raise Exception("No suitable product found in any tile within the footprint")

    # download only TCI band
    nodefilter = make_path_filter("*_TCI_10m.jp2")
    product_info = sentinelsat_retry_download(
        products_api, product_row["uuid"], output_folder, nodefilter
    )

    if product_info is None:
        raise Exception("Failed sentinelsat download")

    else:

        # update list of downloaded images
        downloaded_images.loc[len(downloaded_images)] = [
            datetime.datetime.now().strftime("%Y-%m-%dT%H:%M:%S"),
            product_row["title"],
        ]
        downloaded_images.to_csv(downloaded_images_file, index=False)

        # find tci file path
        safe_path = output_folder / product_row["filename"]
        tci_file_path = next(safe_path.rglob("*_TCI_10m.jp2"))

        return tci_file_path, product_info["date"]<|MERGE_RESOLUTION|>--- conflicted
+++ resolved
@@ -4,13 +4,7 @@
 
 # standard library
 import datetime
-<<<<<<< HEAD
-import random
-=======
 import logging
-import shutil
-import xml.etree.ElementTree as ET
->>>>>>> 6e00a028
 from pathlib import Path
 from time import sleep
 
@@ -23,51 +17,7 @@
 from shapely.geometry import MultiPoint
 
 
-<<<<<<< HEAD
-def sentinelsat_retry_download(api, uuid, output_folder, nodefilter, logger):
-=======
-def read_nodata_pixel_percentage(mtd_file):
-    """Read nodata pixel percentage from L2A product metadata file."""
-    tree = ET.parse(mtd_file)
-    root = tree.getroot()
-    quality_indicators_info = root.find(
-        "{https://psd-14.sentinel2.eo.esa.int/PSD/User_Product_Level-2A.xsd}Quality_Indicators_Info"
-    )
-    image_content_qi = quality_indicators_info.find("Image_Content_QI")
-    nodata_pixel_percentage = float(image_content_qi.find("NODATA_PIXEL_PERCENTAGE").text)
-    return nodata_pixel_percentage
-
-
-def read_nodata_from_l2a_prod(product_series, output_folder, products_api):
-    """Read nodata pixels percentage in L2A product.
-    Input:
-        -product_series     pd.Series
-        -output_folder      Path
-        -products_api       SentinelProductsAPI
-    Output:
-        -                   float or None
-    """
-
-    # download L2A product metadata file
-    nodefilter = make_path_filter("*MTD_MSIL2A.xml")
-    product_info = sentinelsat_retry_download(
-        products_api,
-        product_series["uuid"],
-        output_folder,
-        nodefilter,
-    )
-
-    if product_info is None:
-        return None
-    else:
-        # read metadata file to check nodata pixels percentage
-        l2a_safe_path = output_folder / product_series["filename"]
-        l2a_mtd_file = next(l2a_safe_path.rglob("*MTD_MSIL2A.xml"))
-        return read_nodata_pixel_percentage(l2a_mtd_file)
-
-
 def sentinelsat_retry_download(api, uuid, output_folder, nodefilter):
->>>>>>> 6e00a028
     """Download product with sentinelsat api with retry and backoff.
     Input:
         -api            SentinelAPI or SentinelProductsAPI
@@ -174,11 +124,7 @@
         logger.info("Querying Sentinel-2 products")
         products_df = api.to_dataframe(
             api.query(
-<<<<<<< HEAD
-                MultiPoint(footprint[:50]).wkt,  # arbitrarily query first 50 tiles
-=======
                 MultiPoint(footprint_subset["geometry"]),
->>>>>>> 6e00a028
                 date=("NOW-{}DAY".format(timerange), "NOW"),
                 platformname="Sentinel-2",
                 producttype="S2MSI2A",
@@ -187,7 +133,6 @@
             )
         )
 
-<<<<<<< HEAD
         # filter out images that were already processed
         products_df = products_df.loc[
             ~products_df["title"].isin(downloaded_images["product"].to_list())
@@ -197,32 +142,6 @@
             # arbitrarily select first product that satisfies criteria
             product_row = products_df.iloc[0]
             found_suitable_product = True
-=======
-        # select a product that is fully covered (no nodata pixels)
-        logger.info("Selecting a product that is fully covered (no nodata pixels)")
-        for i, product_row in [
-            (i, p)
-            for (i, p) in products_df.iterrows()
-            if not p["title"] in downloaded_images["product"].to_list()
-        ]:
-
-            logger.debug("Checking nodata for product: {}".format(product_row["title"]))
-
-            # check if product contains nodata pixels (which probably means it's on edge of swath)
-            nodata_pixel_percentage = read_nodata_from_l2a_prod(
-                product_row,
-                output_folder,
-                products_api,
-            )
-            if nodata_pixel_percentage != 0.0 or nodata_pixel_percentage is None:
-                logger.debug("Tile contains nodata or metadata download failure")
-                if cleaning:
-                    shutil.rmtree(output_folder / product_row["filename"])
-            else:
-                logger.info(f"Product {product_row['title']} is fully covered (0% nodata pixels)")
-                found_suitable_product = True
-                break
->>>>>>> 6e00a028
 
     if not found_suitable_product:  # case where while loop above didn't generate suitable product
         raise Exception("No suitable product found in any tile within the footprint")
